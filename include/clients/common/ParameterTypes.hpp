#pragma once

#include "BufferAdaptor.hpp"
#include "ParameterTrackChanges.hpp"
#include "Result.hpp"

#include <memory>
#include <tuple>
#include <utility>
#include <vector>


namespace fluid {
namespace client {

using FloatUnderlyingType          = double;
using LongUnderlyingType           = intptr_t; // signed int equal to pointer size, k thx
using EnumUnderlyingType           = intptr_t;
using BufferUnderlyingType         = std::shared_ptr<BufferAdaptor>;
using InputBufferUnderlyingType    = std::shared_ptr<const BufferAdaptor>;
using FloatArrayUnderlyingType     = std::vector<FloatUnderlyingType>;
using LongArrayUnderlyingType      = std::vector<LongUnderlyingType>;
using BufferArrayUnderlyingType    = std::vector<BufferUnderlyingType>;
using MagnitudePairsUnderlyingType = std::vector<std::pair<double, double>>;

template <bool b>
struct Fixed
{
  static bool constexpr value{b};
};

struct ParamTypeBase
{
  constexpr ParamTypeBase(const char *n, const char *display)
      : name(n)
      , displayName(display)
  {}
  const char *name;
  const char *displayName;
};

struct FloatT : ParamTypeBase
{
  using type  = FloatUnderlyingType;
  constexpr FloatT(const char *name, const char *displayName, const type defaultVal)
      : ParamTypeBase(name, displayName)
      , defaultValue(defaultVal)
  {}
  const std::size_t fixedSize = 1;
  const type        defaultValue;
};

struct LongT : ParamTypeBase
{
  using type  = LongUnderlyingType;
  constexpr LongT(const char *name, const char *displayName, const type defaultVal)
      : ParamTypeBase(name, displayName)
      , defaultValue(defaultVal)
  {}
  const std::size_t fixedSize = 1;
  const type        defaultValue;
};

struct BufferT : ParamTypeBase
{
  using type  = BufferUnderlyingType;
  constexpr BufferT(const char *name, const char *displayName)
      : ParamTypeBase(name, displayName)
  {}
  const std::size_t    fixedSize = 1;
  const std::nullptr_t defaultValue{nullptr};
}; // no non-relational conditions for buffer?

struct InputBufferT:ParamTypeBase
{
  using type = InputBufferUnderlyingType;
<<<<<<< HEAD
//  using BufferT::BufferT;
  constexpr InputBufferT(const char *name, const char *displayName)
      : ParamTypeBase(name, displayName)
=======
  //  using BufferT::BufferT;
  constexpr InputBufferT(const char *name, const char *displayName)
  : ParamTypeBase(name, displayName)
>>>>>>> 97526e61
  {}
  const std::size_t    fixedSize = 1;
  const std::nullptr_t defaultValue{nullptr};
};

struct EnumT : ParamTypeBase
{
  using type  = EnumUnderlyingType;
  template <std::size_t... N>
  constexpr EnumT(const char *name, const char *displayName, type defaultVal, const char (&... string)[N])
      : strings{string...}
      , ParamTypeBase(name, displayName)
      , fixedSize(1)
      , numOptions(sizeof...(N))
      , defaultValue(defaultVal)
  {
    static_assert(sizeof...(N) > 0, "Fluid Param: No enum strings supplied!");
    static_assert(sizeof...(N) <= 16, "Fluid Param: : Maximum 16 things in an Enum param");
  }
  const char *strings[16]; // unilateral descision klaxon: if you have more than 16 things in an Enum, you need to rethink
  const std::size_t fixedSize;
  const std::size_t numOptions;
  const type        defaultValue;
  
  struct EnumConstraint
  {
    template <size_t Offset, size_t N, typename Tuple, typename Descriptor>
    constexpr void clamp(EnumUnderlyingType &v, Tuple &allParams, Descriptor &d, Result *r) const
    {
      auto& e = d.template get<N>();
      v = std::max<EnumUnderlyingType>(0,std::min<EnumUnderlyingType>(v, e.numOptions - 1));
    }
  };
};

struct FloatArrayT : ParamTypeBase
{
  using type  = FloatArrayUnderlyingType;
  template <std::size_t N>
  FloatArrayT(const char *name, const char *displayName, type::value_type (&defaultValues)[N])
      : ParamTypeBase(name, displayName)
  {}
  const std::size_t fixedSize;
};

struct LongArrayT : ParamTypeBase
{
  
  using type  = LongArrayUnderlyingType;
  template <std::size_t N>
  LongArrayT(const char *name, const char *displayName, type::value_type (&defaultValues)[N])
      : ParamTypeBase(name, displayName)
  {}
  const std::size_t fixedSize;
};

struct BufferArrayT : ParamTypeBase
{
  
  using type  = BufferArrayUnderlyingType;
  BufferArrayT(const char *name, const char *displayName, const size_t size)
      : ParamTypeBase(name, displayName)
      , fixedSize(size)
  {}
  const std::size_t fixedSize;
};

// Pair of frequency amplitude pairs for HPSS threshold
struct FloatPairsArrayT : ParamTypeBase
{
  struct FloatPairsArrayType
  {
  
    constexpr FloatPairsArrayType(const double x0, const double y0, const double x1, const double y1): value{{{x0,y0},{x1,y1}}}
    {}
  
    constexpr FloatPairsArrayType(const std::array<std::pair<FloatUnderlyingType, FloatUnderlyingType>,2> x): value{x}
    {}
  
    FloatPairsArrayType(const FloatPairsArrayType& x) = default;
    FloatPairsArrayType& operator=(const FloatPairsArrayType&)=default;
    
    FloatPairsArrayType(FloatPairsArrayType&& x) noexcept { *this = std::move(x); }

    FloatPairsArrayType& operator=(FloatPairsArrayType&& x) noexcept
    {
      value = x.value;
      lowerChanged = x.lowerChanged;
      upperChanged = x.upperChanged;
      oldLower = x.oldLower;
      oldUpper = x.oldUpper;
      return *this;
    }
  
    std::array<std::pair<FloatUnderlyingType, FloatUnderlyingType>,2> value;
    bool   lowerChanged{false};
    bool   upperChanged{false};
    double oldLower{0};
    double oldUpper{0};
  };
    
  //  static constexpr TypeTa
  using type = FloatPairsArrayType;

  constexpr FloatPairsArrayT(const char *name, const char *displayName)
      : ParamTypeBase(name, displayName)
  {}
  const std::size_t         fixedSize{4};
  const FloatPairsArrayType defaultValue{0.0, 1.0, 1.0, 1.0};
};

// My name's the C++ linker, and I'm a bit of a knob (fixed in C++17)
//constexpr std::initializer_list<std::pair<double, double>> FloatPairsArrayT::defaultValue;

template <bool>
struct ConstrainMaxFFTSize;

template <>
struct ConstrainMaxFFTSize<false>
{
  template <intptr_t N, typename T>
  size_t clamp(intptr_t x, T &constraints) const
  {
    return x;
  }
};

template <>
struct ConstrainMaxFFTSize<true>
{
  template <intptr_t N, typename T>
  size_t clamp(intptr_t x, T &constraints) const
  {
    return std::min<intptr_t>(x, std::get<N>(constraints));
  }
};

class FFTParams
{
public:
  constexpr FFTParams(intptr_t win, intptr_t hop, intptr_t fft)
    : mWindowSize{win}
    , mHopSize{hop}
    , mFFTSize{fft}
    , trackWin{win}
    , trackHop{hop}
    , trackFFT{fft}
  {}

  constexpr FFTParams(const FFTParams& p) = default;
  constexpr FFTParams(FFTParams&& p) noexcept = default;
    
  // Assignment should not change the trackers
    
  FFTParams& operator = (FFTParams&& p) noexcept
  {
    mWindowSize = p.mWindowSize;
    mHopSize = p.mHopSize;
    mFFTSize = p.mFFTSize;
    
    return *this;
  }
    
  FFTParams& operator = (const FFTParams& p)
  {
    mWindowSize = p.mWindowSize;
    mHopSize = p.mHopSize;
    mFFTSize = p.mFFTSize;
    
    return *this;
  }
    
  size_t fftSize() const noexcept { return mFFTSize < 0 ? nextPow2(mWindowSize, true) : mFFTSize; }
  intptr_t   fftRaw() const noexcept { return mFFTSize; }
  intptr_t   hopRaw() const noexcept { return mHopSize; }
  intptr_t winSize() const noexcept { return mWindowSize; }
  intptr_t hopSize() const noexcept { return mHopSize > 0 ? mHopSize : mWindowSize >> 1; }
  intptr_t frameSize() const { return (fftSize() >> 1) + 1; }

  void setWin(intptr_t win) { mWindowSize = win; }
  void setFFT(intptr_t fft) { mFFTSize = fft; }
  void setHop(intptr_t hop) { mHopSize = hop; }

  static intptr_t nextPow2(uint32_t x, bool up) 
  {
    /// http://graphics.stanford.edu/~seander/bithacks.html#RoundUpPowerOf2
    if (!x) return x;
    --x;
    x |= (x >> 1);
    x |= (x >> 2);
    x |= (x >> 4);
    x |= (x >> 8);
    x |= (x >> 16);
    return up ? ++x : x - (x >> 1);
  }

  bool operator==(const FFTParams &x)
  {
    return mWindowSize == x.mWindowSize && mHopSize == x.mHopSize && mFFTSize == x.mFFTSize;
  }

  bool operator!=(const FFTParams &x) { return !(*this == x); }

  template <int MaxFFTIndex = -1>
  struct FFTSettingsConstraint
  {
    template <size_t Offset, size_t N, typename Tuple, typename Descriptor>
    constexpr void clamp(FFTParams &v, Tuple &allParams, Descriptor &d, Result *r) const 
    {
      FFTParams input = v;
      auto& inParams = std::get<N>(allParams);
        
      bool winChanged = inParams.trackWin.changed(v.winSize());
      bool fftChanged = inParams.trackFFT.changed(v.fftRaw());
      bool hopChanged = inParams.trackHop.changed(v.hopRaw());

      if (winChanged) v.setWin(std::max<intptr_t>(v.winSize(), 4));
      if (fftChanged && v.fftRaw() >= 0) v.setFFT(std::max<intptr_t>(v.fftRaw(), 4));

      if (winChanged && !fftChanged) v.setWin(v.fftRaw() < 0 ? v.winSize() : std::min<intptr_t>(v.winSize(), v.fftRaw()));

      if (fftChanged)
      {
        if (v.fftRaw() < 0)
          v.setFFT(-1);
        else
        {
          // This is all about making drag behaviour in GUI elements sensible
          // If we drag down we want it to leap down by powers of 2, but with a lower bound
          // at th nearest power of 2 >= winSize
          bool up = inParams.trackFFT.template direction<0>() > 0;
          int fft = v.fftRaw();
          fft = (fft & (fft - 1)) == 0 ? fft : v.nextPow2(v.fftRaw(), up);
          fft = std::max<int>(fft, v.nextPow2(v.winSize(), true));
          v.setFFT(fft);
//          v.setFFT(std::max(v.fftRaw(), v.nextPow2(v.winSize(), true)));
        }
      }

      if (hopChanged) v.setHop(v.hopRaw() <= 0 ? -1 : v.hopRaw());

      //      //If both have changed at once (e.g. startup), then we need to prioritse something
      //      if(winChanged && fftChanged && v.fftRaw() > 0)
      //          v.setFFT(v.fftRaw() < 0 ? -1 : v.nextPow2(std::max<intptr_t>(v.winSize(), inParams.fftRaw()),trackFFT.template
      //          direction<0>() > 0));
      //
      constexpr bool HasMaxFFT = MaxFFTIndex > 0;
      constexpr intptr_t I     = MaxFFTIndex + Offset;

      // Now check (optionally) against MaxFFTSize
      size_t clippedFFT = std::max<intptr_t>(ConstrainMaxFFTSize<HasMaxFFT>{}.template clamp<I, Tuple>(v.fftSize(), allParams),4);
            
      bool   fftSizeWasClipped{clippedFFT != v.fftSize()};
      if (fftSizeWasClipped)
      {
        v.setWin(std::min<intptr_t>(v.winSize(), clippedFFT));
        v.setFFT(v.fftRaw() < 0 ? v.fftRaw() : clippedFFT);
      }

      inParams.trackWin.changed(v.winSize());
      inParams.trackFFT.changed(v.fftRaw());
      inParams.trackHop.changed(v.hopRaw());

      if (v != input && r)
      {
        r->set(Result::Status::kWarning);
        if (v.winSize() != input.winSize()) r->addMessage("Window size constrained to ", v.winSize());
        if (v.fftRaw() != input.fftRaw()) r->addMessage("FFT size adjusted to ", v.fftRaw());
        if (fftSizeWasClipped) r->addMessage("FFT and / or window clipped to maximum (", clippedFFT, ")");
      }
    }
  };

private:
  intptr_t mWindowSize;
  intptr_t mHopSize;
  intptr_t mFFTSize;
  bool mHopChanged{false};

  ParameterTrackChanges<intptr_t> trackWin;
  ParameterTrackChanges<intptr_t> trackHop;
  ParameterTrackChanges<intptr_t> trackFFT;
};

struct FFTParamsT : ParamTypeBase
{
  using type = FFTParams;

  constexpr FFTParamsT(const char *name, const char *displayName, int winDefault, int hopDefault, int fftDefault)
      : ParamTypeBase(name, displayName)
      , defaultValue{winDefault, hopDefault, fftDefault}
  {}

  const std::size_t fixedSize = 3;
  const type        defaultValue;
};

template <typename T, typename Fixed, typename... Constraints>
using ParamSpec = std::tuple<T, std::tuple<Constraints...>, Fixed>;

template <typename IsFixed = Fixed<false>, typename... Constraints>
constexpr ParamSpec<FloatT, IsFixed, Constraints...> FloatParam(const char *name, const char *displayName,
                                                                const FloatT::type defaultValue, Constraints... c)
{
  return {FloatT(name, displayName, defaultValue), std::make_tuple(c...), IsFixed{}};
}

template <typename IsFixed = Fixed<false>, typename... Constraints>
constexpr ParamSpec<LongT, IsFixed, Constraints...> LongParam(const char *name, const char *displayName,
                                                              const LongT::type defaultValue, Constraints... c)
{
  return {LongT(name, displayName, defaultValue), std::make_tuple(c...), IsFixed{}};
}

template <typename IsFixed = Fixed<false>, typename... Constraints>
constexpr ParamSpec<BufferT, IsFixed, Constraints...> BufferParam(const char *name, const char *displayName,
                                                                  const Constraints... c)
{
  return {BufferT(name, displayName), std::make_tuple(c...), IsFixed{}};
}

template <typename IsFixed = Fixed<false>, typename... Constraints>
constexpr ParamSpec<InputBufferT, IsFixed, Constraints...> InputBufferParam(const char *name, const char *displayName,
                                                                  const Constraints... c)
{
  return {InputBufferT(name, displayName), std::make_tuple(c...), IsFixed{}};
}

template <typename IsFixed = Fixed<false>, size_t... N >
constexpr ParamSpec<EnumT, IsFixed,EnumT::EnumConstraint> EnumParam(const char *name, const char *displayName, const EnumT::type defaultVal,
                                              const char (&... strings)[N])
{
  return {EnumT(name, displayName, defaultVal, strings...), std::make_tuple(EnumT::EnumConstraint()), IsFixed{}};
}

template <typename IsFixed = Fixed<false>, size_t N, typename... Constraints>
constexpr ParamSpec<FloatArrayT, IsFixed, Constraints...> FloatArrayParam(const char *name, const char *displayName,
                                                                          FloatArrayT::type::value_type (&defaultValues)[N],
                                                                          Constraints... c)
{
  return {FloatArrayT(name, displayName, defaultValues), std::make_tuple(c...), IsFixed{}};
}

template <typename IsFixed = Fixed<false>, size_t N, typename... Constraints>
constexpr ParamSpec<LongArrayT, IsFixed, Constraints...> LongArrayParam(const char *name, const char *displayName,
                                                                        LongArrayT::type::value_type (&defaultValues)[N],
                                                                        const Constraints... c)
{
  return {LongArrayT(name, displayName, defaultValues), std::make_tuple(c...), IsFixed{}};
}

template <typename IsFixed = Fixed<false>, typename... Constraints>
constexpr ParamSpec<BufferArrayT, IsFixed, Constraints...> BufferArrayParam(const char *name, const char *displayName,
                                                                            const Constraints... c)
{
  return {BufferArrayT(name, displayName, 0), std::make_tuple(c...), IsFixed{}};
}

template <typename IsFixed = Fixed<false>, typename... Constraints>
constexpr ParamSpec<FloatPairsArrayT, IsFixed, Constraints...>
FloatPairsArrayParam(const char *name, const char *displayName, const Constraints... c)
{
  return {FloatPairsArrayT(name, displayName), std::make_tuple(c...), IsFixed{}};
}

template <intptr_t MaxFFTIndex = -1, typename... Constraints>
constexpr ParamSpec<FFTParamsT, Fixed<false>, FFTParams::FFTSettingsConstraint<MaxFFTIndex>, Constraints...>
FFTParam(const char *name, const char *displayName, int winDefault, int hopDefault, int fftDefault, const Constraints... c)
{
  return {FFTParamsT(name, displayName, winDefault, hopDefault, fftDefault),
          std::tuple_cat(std::make_tuple(FFTParams::FFTSettingsConstraint<MaxFFTIndex>()),
                         std::make_tuple(c...)),
          Fixed<false>{}};
}

namespace impl
{
  template<typename T>
  struct ParamLiterals
  {
    using type = typename T::type;
    static std::array<type, 1> getLiteral(const type& p) { return {p}; }
  };
  
  template<>
  struct ParamLiterals<FloatPairsArrayT>
  {
    using type = FloatUnderlyingType;
    
    static std::array<type, 4> getLiteral(const FloatPairsArrayT::type& p)
    {
        auto v = p.value;
        return { v[0].first, v[0].second, v[1].first, v[1].second };
    }
  };
  
  template<>
  struct ParamLiterals<FFTParamsT>
  {
    using type = LongUnderlyingType;
    
    static std::array<type, 3> getLiteral(const FFTParams& p)
    {
      return { p.winSize(), p.hopRaw(), p.fftRaw()};
    }
  };
}

template <typename T, size_t N>
class ParamLiteralConvertor
{
    
public:
    
  using ValueType = typename T::type;
  using LiteralType = typename impl::ParamLiterals<T>::type;
  using ArrayType = std::array<LiteralType, N>;
    
  void set(const ValueType &v) { mArray = impl::ParamLiterals<T>::getLiteral(v); }
  ValueType value() { return make(std::make_index_sequence<N>()); }
  LiteralType& operator[](size_t idx) { return mArray[idx]; }
    
private:
    
  template <size_t... Is>
  ValueType make(std::index_sequence<Is...>) { return {mArray[Is]...}; }
    
  ArrayType mArray;
};

template <typename T>
std::ostream &operator<<(std::ostream &o, const std::unique_ptr<T> &p)
{
  return o << p.get();
}

template <typename T, typename U>
std::ostream &operator<<(std::ostream &o, const std::unique_ptr<T, U> &p)
{
  return o << p.get();
}

} // namespace client
} // namespace fluid<|MERGE_RESOLUTION|>--- conflicted
+++ resolved
@@ -74,15 +74,9 @@
 struct InputBufferT:ParamTypeBase
 {
   using type = InputBufferUnderlyingType;
-<<<<<<< HEAD
 //  using BufferT::BufferT;
   constexpr InputBufferT(const char *name, const char *displayName)
       : ParamTypeBase(name, displayName)
-=======
-  //  using BufferT::BufferT;
-  constexpr InputBufferT(const char *name, const char *displayName)
-  : ParamTypeBase(name, displayName)
->>>>>>> 97526e61
   {}
   const std::size_t    fixedSize = 1;
   const std::nullptr_t defaultValue{nullptr};
@@ -106,7 +100,7 @@
   const std::size_t fixedSize;
   const std::size_t numOptions;
   const type        defaultValue;
-  
+
   struct EnumConstraint
   {
     template <size_t Offset, size_t N, typename Tuple, typename Descriptor>
@@ -130,7 +124,7 @@
 
 struct LongArrayT : ParamTypeBase
 {
-  
+
   using type  = LongArrayUnderlyingType;
   template <std::size_t N>
   LongArrayT(const char *name, const char *displayName, type::value_type (&defaultValues)[N])
@@ -141,7 +135,7 @@
 
 struct BufferArrayT : ParamTypeBase
 {
-  
+
   using type  = BufferArrayUnderlyingType;
   BufferArrayT(const char *name, const char *displayName, const size_t size)
       : ParamTypeBase(name, displayName)
@@ -155,16 +149,16 @@
 {
   struct FloatPairsArrayType
   {
-  
+
     constexpr FloatPairsArrayType(const double x0, const double y0, const double x1, const double y1): value{{{x0,y0},{x1,y1}}}
     {}
-  
+
     constexpr FloatPairsArrayType(const std::array<std::pair<FloatUnderlyingType, FloatUnderlyingType>,2> x): value{x}
     {}
-  
+
     FloatPairsArrayType(const FloatPairsArrayType& x) = default;
     FloatPairsArrayType& operator=(const FloatPairsArrayType&)=default;
-    
+
     FloatPairsArrayType(FloatPairsArrayType&& x) noexcept { *this = std::move(x); }
 
     FloatPairsArrayType& operator=(FloatPairsArrayType&& x) noexcept
@@ -176,14 +170,14 @@
       oldUpper = x.oldUpper;
       return *this;
     }
-  
+
     std::array<std::pair<FloatUnderlyingType, FloatUnderlyingType>,2> value;
     bool   lowerChanged{false};
     bool   upperChanged{false};
     double oldLower{0};
     double oldUpper{0};
   };
-    
+
   //  static constexpr TypeTa
   using type = FloatPairsArrayType;
 
@@ -234,27 +228,27 @@
 
   constexpr FFTParams(const FFTParams& p) = default;
   constexpr FFTParams(FFTParams&& p) noexcept = default;
-    
+
   // Assignment should not change the trackers
-    
+
   FFTParams& operator = (FFTParams&& p) noexcept
   {
     mWindowSize = p.mWindowSize;
     mHopSize = p.mHopSize;
     mFFTSize = p.mFFTSize;
-    
+
     return *this;
   }
-    
+
   FFTParams& operator = (const FFTParams& p)
   {
     mWindowSize = p.mWindowSize;
     mHopSize = p.mHopSize;
     mFFTSize = p.mFFTSize;
-    
+
     return *this;
   }
-    
+
   size_t fftSize() const noexcept { return mFFTSize < 0 ? nextPow2(mWindowSize, true) : mFFTSize; }
   intptr_t   fftRaw() const noexcept { return mFFTSize; }
   intptr_t   hopRaw() const noexcept { return mHopSize; }
@@ -266,7 +260,7 @@
   void setFFT(intptr_t fft) { mFFTSize = fft; }
   void setHop(intptr_t hop) { mHopSize = hop; }
 
-  static intptr_t nextPow2(uint32_t x, bool up) 
+  static intptr_t nextPow2(uint32_t x, bool up)
   {
     /// http://graphics.stanford.edu/~seander/bithacks.html#RoundUpPowerOf2
     if (!x) return x;
@@ -290,11 +284,11 @@
   struct FFTSettingsConstraint
   {
     template <size_t Offset, size_t N, typename Tuple, typename Descriptor>
-    constexpr void clamp(FFTParams &v, Tuple &allParams, Descriptor &d, Result *r) const 
+    constexpr void clamp(FFTParams &v, Tuple &allParams, Descriptor &d, Result *r) const
     {
       FFTParams input = v;
       auto& inParams = std::get<N>(allParams);
-        
+
       bool winChanged = inParams.trackWin.changed(v.winSize());
       bool fftChanged = inParams.trackFFT.changed(v.fftRaw());
       bool hopChanged = inParams.trackHop.changed(v.hopRaw());
@@ -334,7 +328,7 @@
 
       // Now check (optionally) against MaxFFTSize
       size_t clippedFFT = std::max<intptr_t>(ConstrainMaxFFTSize<HasMaxFFT>{}.template clamp<I, Tuple>(v.fftSize(), allParams),4);
-            
+
       bool   fftSizeWasClipped{clippedFFT != v.fftSize()};
       if (fftSizeWasClipped)
       {
@@ -466,24 +460,24 @@
     using type = typename T::type;
     static std::array<type, 1> getLiteral(const type& p) { return {p}; }
   };
-  
+
   template<>
   struct ParamLiterals<FloatPairsArrayT>
   {
     using type = FloatUnderlyingType;
-    
+
     static std::array<type, 4> getLiteral(const FloatPairsArrayT::type& p)
     {
         auto v = p.value;
         return { v[0].first, v[0].second, v[1].first, v[1].second };
     }
   };
-  
+
   template<>
   struct ParamLiterals<FFTParamsT>
   {
     using type = LongUnderlyingType;
-    
+
     static std::array<type, 3> getLiteral(const FFTParams& p)
     {
       return { p.winSize(), p.hopRaw(), p.fftRaw()};
@@ -494,22 +488,22 @@
 template <typename T, size_t N>
 class ParamLiteralConvertor
 {
-    
+
 public:
-    
+
   using ValueType = typename T::type;
   using LiteralType = typename impl::ParamLiterals<T>::type;
   using ArrayType = std::array<LiteralType, N>;
-    
+
   void set(const ValueType &v) { mArray = impl::ParamLiterals<T>::getLiteral(v); }
   ValueType value() { return make(std::make_index_sequence<N>()); }
   LiteralType& operator[](size_t idx) { return mArray[idx]; }
-    
+
 private:
-    
+
   template <size_t... Is>
   ValueType make(std::index_sequence<Is...>) { return {mArray[Is]...}; }
-    
+
   ArrayType mArray;
 };
 
