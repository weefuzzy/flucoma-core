--- conflicted
+++ resolved
@@ -20,13 +20,8 @@
 class MemoryBufferAdaptor : public BufferAdaptor
 {
 public:
-<<<<<<< HEAD
- 
-  MemoryBufferAdaptor(size_t chans, size_t frames, double /*sampleRate*/) : mData(frames,chans)
-=======
   MemoryBufferAdaptor(index chans, index frames, double /*sampleRate*/)
       : mData(frames, chans)
->>>>>>> c03ae1a9
   {}
 
   MemoryBufferAdaptor(std::shared_ptr<BufferAdaptor>& other) { *this = other; }
@@ -59,58 +54,22 @@
       BufferAdaptor::Access src(mOrigin.get());
       if (src.exists())
       {
-<<<<<<< HEAD
-        if(numChans() != src.numChans() || numFrames() != src.numFrames())
-          src.resize(numFrames(),numChans(),mSampleRate);
-        
-        if(src.valid())
-          for(size_t i = 0; i < numChans(); ++i)
-              src.samps(i) = samps(i);
-=======
         if (numChans() != src.numChans() || numFrames() != src.numFrames())
           src.resize(numFrames(), numChans(), mSampleRate);
 
         if (src.valid())
           for (index i = 0; i < numChans(); ++i) src.samps(i) = samps(i);
->>>>>>> c03ae1a9
       }
       // TODO feedback failure to user somehow: I need a message queue
     }
   }
 
-<<<<<<< HEAD
-   bool acquire() const override { return true; }
-   void release() const override {}
-   bool valid() const override { return mValid; }
-   bool exists() const override  { return mExists; }
-    
-   const Result resize(size_t frames, size_t channels, double sampleRate) override
-   {
-     mWrite = true;
-     mSampleRate = sampleRate;
-     mData.resize(frames,channels);
-       
-     return Result();
-   }
-    
-   // Return a slice of the buffer
-   FluidTensorView<float, 1> samps(size_t channel) override { return mData.col(channel); }
-   FluidTensorView<float, 1> samps(size_t offset, size_t nframes, size_t chanoffset) override { return mData(Slice(offset, nframes), Slice(chanoffset, 1)).col(0); }
-   FluidTensorView<const float, 1> samps(size_t channel) const override { return mData.col(channel); }
-   FluidTensorView<const float, 1> samps(size_t offset, size_t nframes, size_t chanoffset) const override { return mData(Slice(offset, nframes), Slice(chanoffset, 1)).col(0); }
-   size_t numFrames() const override { return mData.rows(); }
-   size_t numChans() const override { return mData.cols(); }
-   double sampleRate() const override { return mSampleRate; }
-   std::string asString() const override { return ""; }
-   void refresh() override { mWrite = true; }
-=======
   bool acquire() const override { return true; }
   void release() const override {}
   bool valid() const override { return mValid; }
   bool exists() const override { return mExists; }
 
-  const Result resize(index frames, index channels,
-                      double sampleRate) override
+  const Result resize(index frames, index channels, double sampleRate) override
   {
     mWrite = true;
     mSampleRate = sampleRate;
@@ -120,7 +79,10 @@
   }
 
   // Return a slice of the buffer
-  FluidTensorView<float, 1> samps(index channel) override { return mData.col(channel); }
+  FluidTensorView<float, 1> samps(index channel) override
+  {
+    return mData.col(channel);
+  }
   FluidTensorView<float, 1> samps(index offset, index nframes,
                                   index chanoffset) override
   {
@@ -135,12 +97,11 @@
   {
     return mData(Slice(offset, nframes), Slice(chanoffset, 1)).col(0);
   }
-  index      numFrames() const override { return mData.rows(); }
-  index      numChans() const override { return mData.cols(); }
+  index       numFrames() const override { return mData.rows(); }
+  index       numChans() const override { return mData.cols(); }
   double      sampleRate() const override { return mSampleRate; }
   std::string asString() const override { return ""; }
   void        refresh() override { mWrite = true; }
->>>>>>> c03ae1a9
 
 private:
   MemoryBufferAdaptor& operator=(const BufferAdaptor* other)
