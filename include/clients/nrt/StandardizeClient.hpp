/*
Part of the Fluid Corpus Manipulation Project (http://www.flucoma.org/)
Copyright 2017-2019 University of Huddersfield.
Licensed under the BSD-3 License.
See license.md file in the project root for full license information.
This project has received funding from the European Research Council (ERC)
under the European Union’s Horizon 2020 research and innovation programme
(grant agreement No 725899).
*/

#pragma once

#include "DataSetClient.hpp"
#include "NRTClient.hpp"
#include "../../algorithms/public/Standardization.hpp"

namespace fluid {
namespace client {
namespace standardize {

enum { kInvert, kInputBuffer, kOutputBuffer };

constexpr auto StandardizeParams = defineParameters(
    EnumParam("invert", "Inverse Transform", 0, "False", "True"),
    BufferParam("inputPointBuffer", "Input Point Buffer"),
    BufferParam("predictionBuffer", "Prediction Buffer"));

class StandardizeClient : public FluidBaseClient,
                          AudioIn,
                          ControlOut,
                          ModelObject,
                          public DataClient<algorithm::Standardization>
{
public:
  using string = std::string;
  using BufferPtr = std::shared_ptr<BufferAdaptor>;
  using StringVector = FluidTensor<string, 1>;

  template <typename T>
  Result process(FluidContext&)
  {
    return {};
  }

  using ParamDescType = decltype(StandardizeParams);

  using ParamSetViewType = ParameterSetView<ParamDescType>;
  std::reference_wrapper<ParamSetViewType> mParams;

  void setParams(ParamSetViewType& p) { mParams = p; }

  template <size_t N>
  auto& get() const
  {
    return mParams.get().template get<N>();
  }

  static constexpr auto getParameterDescriptors() { return StandardizeParams; }

  StandardizeClient(ParamSetViewType& p) : mParams(p)
  {
    audioChannelsIn(1);
    controlChannelsOut(1);
  }

  template <typename T>
  void process(std::vector<FluidTensorView<T, 1>>& input,
               std::vector<FluidTensorView<T, 1>>& output, FluidContext&)
  {
    if (!mAlgorithm.initialized()) return;
    InOutBuffersCheck bufCheck(mAlgorithm.dims());
    if (!bufCheck.checkInputs(get<kInputBuffer>().get(),
                              get<kOutputBuffer>().get()))
      return;
    auto outBuf = BufferAdaptor::Access(get<kOutputBuffer>().get());
    if (outBuf.samps(0).size() < mAlgorithm.dims()) return;
    RealVector src(mAlgorithm.dims());
    RealVector dest(mAlgorithm.dims());
    src = BufferAdaptor::ReadAccess(get<kInputBuffer>().get())
              .samps(0, mAlgorithm.dims(), 0);
    mTrigger.process(input, output, [&]() {
      mAlgorithm.processFrame(src, dest, get<kInvert>() == 1);
      outBuf.samps(0, mAlgorithm.dims(), 0) = dest;
    });
  }

  index latency() { return 0; }

  MessageResult<void> fit(DataSetClientRef datasetClient)
  {
    auto weakPtr = datasetClient.get();
    if (auto datasetClientPtr = weakPtr.lock())
    {
      auto dataset = datasetClientPtr->getDataSet();
      if (dataset.size() == 0) return Error(EmptyDataSet);
      mAlgorithm.init(dataset.getData());
    }
    else
    {
      return Error(NoDataSet);
    }
    return {};
  }

  MessageResult<void> transform(DataSetClientRef sourceClient,
                                DataSetClientRef destClient) const
  {
    return _transform(sourceClient, destClient, get<kInvert>() == 1);
  }

  MessageResult<void> transformPoint(BufferPtr in, BufferPtr out) const
  {
    if (!mAlgorithm.initialized()) return Error(NoDataFitted);
    InOutBuffersCheck bufCheck(mAlgorithm.dims());
    if (!bufCheck.checkInputs(in.get(), out.get()))
      return Error(bufCheck.error());
    BufferAdaptor::Access outBuf(out.get());
    Result                resizeResult =
        outBuf.resize(mAlgorithm.dims(), 1, outBuf.sampleRate());
    if (!resizeResult.ok()) return Error(BufferAlloc);
    RealVector src(mAlgorithm.dims());
    RealVector dest(mAlgorithm.dims());
    src = BufferAdaptor::ReadAccess(in.get()).samps(0, mAlgorithm.dims(), 0);
    mAlgorithm.processFrame(src, dest, get<kInvert>() == 1);
<<<<<<< HEAD
    outBuf.samps(0,mAlgorithm.dims(), 0) = dest;
=======
    outBuf.samps(0, mAlgorithm.dims(), 0) = dest;
>>>>>>> 3d653aff
    return OK();
  }

  MessageResult<void> fitTransform(DataSetClientRef sourceClient,
                                   DataSetClientRef destClient)
  {
    auto result = fit(sourceClient);
    if (!result.ok()) return result;
    result = _transform(sourceClient, destClient, false);
    return result;
  }

  MessageResult<void> partialFit(DataSetClientRef sourceClient)
  {
    if (!mAlgorithm.initialized()) return Error(NoDataFitted);
    auto weakPtr = sourceClient.get();
    if (auto datasetClientPtr = weakPtr.lock())
    {
      auto dataset = datasetClientPtr->getDataSet();
      if (dataset.size() == 0) return Error(EmptyDataSet);
      if (dataset.dims() != mAlgorithm.dims()) return Error(DimensionsDontMatch);
      mAlgorithm.update(dataset.getData());
      return OK();
    }
    else
    {
      return Error(NoDataSet);
    }
  }


  static auto getMessageDescriptors()
  {
    return defineMessages(
        makeMessage("fit", &StandardizeClient::fit),
        makeMessage("fitTransform", &StandardizeClient::fitTransform),
        makeMessage("transform", &StandardizeClient::transform),
        makeMessage("transformPoint", &StandardizeClient::transformPoint),
        makeMessage("partialFit", &StandardizeClient::partialFit),
        makeMessage("cols", &StandardizeClient::dims),
        makeMessage("clear", &StandardizeClient::clear),
        makeMessage("size", &StandardizeClient::size),
        makeMessage("load", &StandardizeClient::load),
        makeMessage("dump", &StandardizeClient::dump),
        makeMessage("read", &StandardizeClient::read),
        makeMessage("write", &StandardizeClient::write));
  }

private:
  MessageResult<void> _transform(DataSetClientRef sourceClient,
                                 DataSetClientRef destClient, bool invert) const
  {
    using namespace std;
    auto srcPtr = sourceClient.get().lock();
    auto destPtr = destClient.get().lock();
    if (srcPtr && destPtr)
    {
      auto srcDataSet = srcPtr->getDataSet();
      if (srcDataSet.size() == 0) return Error(EmptyDataSet);
      StringVector ids{srcDataSet.getIds()};
      RealMatrix   data(srcDataSet.size(), srcDataSet.pointSize());
      if (!mAlgorithm.initialized()) return Error(NoDataFitted);
      mAlgorithm.process(srcDataSet.getData(), data, invert);
      FluidDataSet<string, double, 1> result(ids, data);
      destPtr->setDataSet(result);
    }
    else
    {
      return Error(NoDataSet);
    }
    return OK();
  }

  FluidInputTrigger mTrigger;
};
} // namespace standardize

using RTStandardizeClient = ClientWrapper<standardize::StandardizeClient>;

} // namespace client
} // namespace fluid<|MERGE_RESOLUTION|>--- conflicted
+++ resolved
@@ -122,11 +122,7 @@
     RealVector dest(mAlgorithm.dims());
     src = BufferAdaptor::ReadAccess(in.get()).samps(0, mAlgorithm.dims(), 0);
     mAlgorithm.processFrame(src, dest, get<kInvert>() == 1);
-<<<<<<< HEAD
-    outBuf.samps(0,mAlgorithm.dims(), 0) = dest;
-=======
     outBuf.samps(0, mAlgorithm.dims(), 0) = dest;
->>>>>>> 3d653aff
     return OK();
   }
 
