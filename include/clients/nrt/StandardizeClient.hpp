--- conflicted
+++ resolved
@@ -6,12 +6,8 @@
 namespace fluid {
 namespace client {
 
-<<<<<<< HEAD
 class StandardizeClient : public FluidBaseClient, OfflineIn, OfflineOut, ModelObject  {
-  //enum { };
-=======
-class StandardizeClient : public FluidBaseClient, OfflineIn, OfflineOut {
->>>>>>> 6d9d8d38
+
 
 public:
   using string = std::string;
