--- conflicted
+++ resolved
@@ -1,18 +1,5 @@
 #pragma once
 
-<<<<<<< HEAD
-#include <clients/common/FluidBaseClient.hpp>
-#include <clients/common/FluidContext.hpp>
-#include <clients/common/ParameterTypes.hpp>
-#include <clients/common/ParameterConstraints.hpp>
-#include <clients/common/OfflineClient.hpp>
-#include <clients/common/ParameterSet.hpp>
-#include <algorithms/public/NMF.hpp>
-#include <algorithms/public/RatioMask.hpp>
-#include <algorithms/public/STFT.hpp>
-#include <data/FluidTensor.hpp>
-#include "FluidNRTClientWrapper.hpp"
-=======
 #include "../common/FluidBaseClient.hpp"
 #include "../common/ParameterTypes.hpp"
 #include "../common/ParameterConstraints.hpp"
@@ -22,7 +9,6 @@
 #include "../../algorithms/public/RatioMask.hpp"
 #include "../../algorithms/public/STFT.hpp"
 #include "../../data/FluidTensor.hpp"
->>>>>>> 1c237e4e
 
 #include <algorithm> //for max_element
 #include <sstream>   //for ostringstream
@@ -236,11 +222,8 @@
             return {Result::Status::kCancelled,""};
           istft.process(resynthSpectrum,resynthAudio);
           resynth.samps(i * get<kRank>() + j) = resynthAudio(Slice(0, nFrames));
-<<<<<<< HEAD
           if(c.task() && !c.task()->processUpdate(++progressCount, progressTotal))
             return {Result::Status::kCancelled,""};
-=======
->>>>>>> 1c237e4e
         }
       }
       
