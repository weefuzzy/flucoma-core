--- conflicted
+++ resolved
@@ -31,108 +31,68 @@
 namespace fluid {
 namespace client {
 
-<<<<<<< HEAD
-
-class NMFClient: public FluidBaseClient, public OfflineIn, public OfflineOut
-=======
-enum NMFParamIndex {
-  kSource,
-  kOffset,
-  kNumFrames,
-  kStartChan,
-  kNumChans,
-  kResynth,
-  kFilters,
-  kFiltersUpdate,
-  kEnvelopes,
-  kEnvelopesUpdate,
-  kRank,
-  kIterations,
-  kFFT
-};
-
-auto constexpr NMFParams = defineParameters(
-    InputBufferParam("source", "Source Buffer"),
-    LongParam("startFrame", "Source Offset", 0, Min(0)),
-    LongParam("numFrames", "Number of Frames", -1),
-    LongParam("startChan", "Start Channel", 0, Min(0)),
-    LongParam("numChans", "Number Channels", -1),
-    BufferParam("resynth", "Resynthesis Buffer"),
-    BufferParam("bases", "Bases Buffer"),
-    EnumParam("basesMode", "Bases Buffer Update Mode", 0, "None", "Seed",
-              "Fixed"),
-    BufferParam("activations", "Activations Buffer"),
-    EnumParam("actMode", "Activations Buffer Update Mode", 0, "None", "Seed",
-              "Fixed"),
-    LongParam("components", "Number of Components", 1, Min(1)),
-    LongParam("iterations", "Number of Iterations", 100, Min(1)),
-    FFTParam("fftSettings", "FFT Settings", 1024, -1, -1));
-
-template <typename T>
-class NMFClient : public FluidBaseClient<decltype(NMFParams), NMFParams>,
-                  public OfflineIn,
-                  public OfflineOut
->>>>>>> c03ae1a9
+
+class NMFClient : public FluidBaseClient, public OfflineIn, public OfflineOut
 {
 
-  enum NMFParamIndex {kSource, kOffset, kNumFrames, kStartChan, kNumChans, kResynth,kFilters,kFiltersUpdate,kEnvelopes,kEnvelopesUpdate,kRank,kIterations,kFFT};
+  enum NMFParamIndex {
+    kSource,
+    kOffset,
+    kNumFrames,
+    kStartChan,
+    kNumChans,
+    kResynth,
+    kFilters,
+    kFiltersUpdate,
+    kEnvelopes,
+    kEnvelopesUpdate,
+    kRank,
+    kIterations,
+    kFFT
+  };
 
 public:
-<<<<<<< HEAD
-
-   FLUID_DECLARE_PARAMS(
-      InputBufferParam("source","Source Buffer"),
-      LongParam("startFrame","Source Offset",0, Min(0)),
-      LongParam("numFrames","Number of Frames",-1),
-      LongParam("startChan","Start Channel",0,Min(0)),
-      LongParam("numChans","Number Channels",-1),
-      BufferParam("resynth", "Resynthesis Buffer"),
-      BufferParam("bases", "Bases Buffer"),
-      EnumParam("basesMode", "Bases Buffer Update Mode", 0, "None","Seed","Fixed"),
-      BufferParam("activations", "Activations Buffer"),
-      EnumParam("actMode", "Activations Buffer Update Mode", 0, "None","Seed","Fixed"),
-      LongParam("components", "Number of Components", 1, Min(1)),
-      LongParam("iterations", "Number of Iterations", 100, Min(1)),
-      FFTParam("fftSettings", "FFT Settings", 1024, -1, -1)
-  );
-
-
-  NMFClient(ParamSetViewType& p): mParams{p}
-  {}
-=======
-  NMFClient(ParamSetViewType& p) : FluidBaseClient(p) {}
->>>>>>> c03ae1a9
+  FLUID_DECLARE_PARAMS(InputBufferParam("source", "Source Buffer"),
+                       LongParam("startFrame", "Source Offset", 0, Min(0)),
+                       LongParam("numFrames", "Number of Frames", -1),
+                       LongParam("startChan", "Start Channel", 0, Min(0)),
+                       LongParam("numChans", "Number Channels", -1),
+                       BufferParam("resynth", "Resynthesis Buffer"),
+                       BufferParam("bases", "Bases Buffer"),
+                       EnumParam("basesMode", "Bases Buffer Update Mode", 0,
+                                 "None", "Seed", "Fixed"),
+                       BufferParam("activations", "Activations Buffer"),
+                       EnumParam("actMode", "Activations Buffer Update Mode", 0,
+                                 "None", "Seed", "Fixed"),
+                       LongParam("components", "Number of Components", 1,
+                                 Min(1)),
+                       LongParam("iterations", "Number of Iterations", 100,
+                                 Min(1)),
+                       FFTParam("fftSettings", "FFT Settings", 1024, -1, -1));
+
+
+  NMFClient(ParamSetViewType& p) : mParams{p} {}
 
   /***
    Take some data, NMF it
    ***/
-<<<<<<< HEAD
-  template<typename T>
-  Result process(FluidContext& c) {
-
-    intptr_t nFrames   = get<kNumFrames>();
-    intptr_t nChannels = get<kNumChans>();
-    auto rangeCheck = bufferRangeCheck(get<kSource>().get(), get<kOffset>(), nFrames, get<kStartChan>(), nChannels);
-
-    if(!rangeCheck.ok()) return rangeCheck;
-=======
+  template <typename T>
   Result process(FluidContext& c)
   {
 
     index nFrames = get<kNumFrames>();
     index nChannels = get<kNumChans>();
-    auto     rangeCheck = bufferRangeCheck(get<kSource>().get(), get<kOffset>(),
+    auto  rangeCheck = bufferRangeCheck(get<kSource>().get(), get<kOffset>(),
                                        nFrames, get<kStartChan>(), nChannels);
 
     if (!rangeCheck.ok()) return rangeCheck;
->>>>>>> c03ae1a9
 
     auto   source = BufferAdaptor::ReadAccess(get<kSource>().get());
     double sampleRate = source.sampleRate();
     auto   fftParams = get<kFFT>();
 
-    index nWindows =
-        static_cast<index>(std::floor((nFrames + fftParams.hopSize()) / fftParams.hopSize()));
+    index nWindows = static_cast<index>(
+        std::floor((nFrames + fftParams.hopSize()) / fftParams.hopSize()));
     index nBins = fftParams.frameSize();
 
     bool       hasFilters{false};
@@ -313,13 +273,12 @@
         auto resynthMags = FluidTensor<double, 2>(nWindows, nBins);
         auto resynthSpectrum =
             FluidTensor<std::complex<double>, 2>(nWindows, nBins);
-        auto istft = algorithm::ISTFT{fftParams.winSize(),
-                                      fftParams.fftSize(),
+        auto istft = algorithm::ISTFT{fftParams.winSize(), fftParams.fftSize(),
                                       fftParams.hopSize()};
         auto resynthAudio = FluidTensor<double, 1>(nFrames);
         auto resynth = BufferAdaptor::Access{get<kResynth>().get()};
 
-        //const index subProgress = 3 * get<kRank>();
+        // const index subProgress = 3 * get<kRank>();
 
         for (index j = 0; j < get<kRank>(); ++j)
         {
@@ -344,14 +303,8 @@
   }
 };
 
-<<<<<<< HEAD
-using NRTThreadedNMF = NRTThreadingAdaptor<ClientWrapper<NMFClient>>;
-
-
-=======
-template <typename T>
-using NRTThreadedNMFClient = NRTThreadingAdaptor<NMFClient<T>>;
->>>>>>> c03ae1a9
+using NRTThreadedNMFClient = NRTThreadingAdaptor<ClientWrapper<NMFClient>>;
+
 
 } // namespace client
 } // namespace fluid