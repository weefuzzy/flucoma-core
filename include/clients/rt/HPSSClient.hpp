/*
Part of the Fluid Corpus Manipulation Project (http://www.flucoma.org/)
Copyright 2017-2019 University of Huddersfield.
Licensed under the BSD-3 License.
See license.md file in the project root for full license information.
This project has received funding from the European Research Council (ERC)
under the European Union’s Horizon 2020 research and innovation programme
(grant agreement No 725899).
*/
#pragma once

#include "../common/BufferedProcess.hpp"
#include "../common/FluidBaseClient.hpp"
#include "../common/FluidNRTClientWrapper.hpp"
#include "../common/ParameterConstraints.hpp"
#include "../common/ParameterTypes.hpp"
#include "../../algorithms/public/HPSS.hpp"
#include "../../algorithms/public/STFT.hpp"
#include <complex>
#include <string>
#include <tuple>

namespace fluid {
namespace client {

namespace hpss {

enum HPSSParamIndex {
  kHSize,
  kPSize,
  kMode,
  kHThresh,
  kPThresh,
  kFFT
};

constexpr auto HPSSParams = defineParameters(
    LongParamRuntimeMax<Primary>("harmFilterSize", "Harmonic Filter Size", 17,
               Odd{}, Min(3)),
    LongParamRuntimeMax<Primary>("percFilterSize", "Percussive Filter Size", 31,
               Odd{}, Min(3)),
    EnumParam("maskingMode", "Masking Mode", 0, "Classic", "Coupled",
              "Advanced"),
    FloatPairsArrayParam("harmThresh", "Harmonic Filter Thresholds",
                         FrequencyAmpPairConstraint{}),
    FloatPairsArrayParam("percThresh", "Percussive Filter Thresholds",
                         FrequencyAmpPairConstraint{}),
    FFTParam("fftSettings", "FFT Settings", 1024, -1, -1));


class HPSSClient : public FluidBaseClient, public AudioIn, public AudioOut
{
public:
  using ParamDescType = decltype(HPSSParams);

  using ParamSetViewType = ParameterSetView<ParamDescType>;
  std::reference_wrapper<ParamSetViewType> mParams;

  void setParams(ParamSetViewType& p) { mParams = p; }

  template <size_t N>
  auto& get() const
  {
    return mParams.get().template get<N>();
  }

  static constexpr auto& getParameterDescriptors() { return HPSSParams; }

  HPSSClient(ParamSetViewType& p, FluidContext const& c)
      : mParams{p}, mSTFTBufferedProcess{get<kFFT>().max(),
                                         get<kFFT>().max() >> 1,
                                         get<kFFT>().max(),
                                         1,
                                         3,
                                         c.hostVectorSize(),
                                         c.allocator()},
        mHPSS{get<kFFT>().max(), get<kHSize>().max(), c.allocator()}
  {
    FluidBaseClient::audioChannelsIn(1);
    FluidBaseClient::audioChannelsOut(3);
    FluidBaseClient::setInputLabels({"audio input"});
<<<<<<< HEAD
    FluidBaseClient::setOutputLabels({"harmonic component",
                                      "percussive compoennt",
                                      "residual (in modes 1 & 2)"});
=======
    FluidBaseClient::setOutputLabels({"harmonic component", "percussive component", "residual (in modes 1 & 2)"});
>>>>>>> 435e34ca
  }

  index latency()
  {
    return ((get<kHSize>() - 1) * get<kFFT>().hopSize()) +
           get<kFFT>().winSize();
  }

  void reset()
  {
    mSTFTBufferedProcess.reset();
    mHPSS.init(get<kFFT>().frameSize(), get<kHSize>());
  }


  template <typename T>
  void process(std::vector<HostVector<T>>& input,
               std::vector<HostVector<T>>& output, FluidContext& c)
  {

    if (!input[0].data()) return;

    index nBins = get<kFFT>().frameSize();

    if (!mHPSS.initialized() || mTrackChanges.changed(nBins, get<kHSize>()))
    { mHPSS.init(nBins, get<kHSize>()); }

    mSTFTBufferedProcess.process(
        mParams, input, output, c,
        [&](ComplexMatrixView in, ComplexMatrixView out) {
          mHPSS.processFrame(
              in.row(0), out.transpose(), get<kPSize>(), get<kHSize>(),
              get<kMode>(), get<kHThresh>().value[0].first,
              get<kHThresh>().value[0].second, get<kHThresh>().value[1].first,
              get<kHThresh>().value[1].second, get<kPThresh>().value[0].first,
              get<kPThresh>().value[0].second, get<kPThresh>().value[1].first,
              get<kPThresh>().value[1].second);
        });
  }

private:
  STFTBufferedProcess<ParamSetViewType, kFFT, true> mSTFTBufferedProcess;
  ParameterTrackChanges<index, index>               mTrackChanges;
  algorithm::HPSS                                   mHPSS;
};
} // namespace hpss
using RTHPSSClient = ClientWrapper<hpss::HPSSClient>;

auto constexpr NRTHPSSParams = makeNRTParams<hpss::HPSSClient>(
    InputBufferParam("source", "Source Buffer"),
    BufferParam("harmonic", "Harmonic Buffer"),
    BufferParam("percussive", "Percussive Buffer"),
    BufferParam("residual", "Residual Buffer"));

using NRTHPSSClient =
    NRTStreamAdaptor<hpss::HPSSClient, decltype(NRTHPSSParams), NRTHPSSParams,
                     1, 3>;

using NRTThreadedHPSSClient = NRTThreadingAdaptor<NRTHPSSClient>;

} // namespace client
} // namespace fluid<|MERGE_RESOLUTION|>--- conflicted
+++ resolved
@@ -79,13 +79,7 @@
     FluidBaseClient::audioChannelsIn(1);
     FluidBaseClient::audioChannelsOut(3);
     FluidBaseClient::setInputLabels({"audio input"});
-<<<<<<< HEAD
-    FluidBaseClient::setOutputLabels({"harmonic component",
-                                      "percussive compoennt",
-                                      "residual (in modes 1 & 2)"});
-=======
     FluidBaseClient::setOutputLabels({"harmonic component", "percussive component", "residual (in modes 1 & 2)"});
->>>>>>> 435e34ca
   }
 
   index latency()
