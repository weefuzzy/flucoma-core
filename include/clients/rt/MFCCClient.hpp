/*
Part of the Fluid Corpus Manipulation Project (http://www.flucoma.org/)
Copyright 2017-2019 University of Huddersfield.
Licensed under the BSD-3 License.
See license.md file in the project root for full license information.
This project has received funding from the European Research Council (ERC)
under the European Union’s Horizon 2020 research and innovation programme
(grant agreement No 725899).
*/
#pragma once

#include "../common/AudioClient.hpp"
#include "../common/BufferedProcess.hpp"
#include "../common/FluidBaseClient.hpp"
#include "../common/FluidNRTClientWrapper.hpp"
#include "../common/ParameterConstraints.hpp"
#include "../common/ParameterSet.hpp"
#include "../common/ParameterTrackChanges.hpp"
#include "../common/ParameterTypes.hpp"
#include "../../algorithms/public/DCT.hpp"
#include "../../algorithms/public/MelBands.hpp"
#include "../../data/TensorTypes.hpp"

namespace fluid {
namespace client {


class MFCCClient : public FluidBaseClient, public AudioIn, public ControlOut
{
  enum MFCCParamIndex {
    kNCoefs,
    kNBands,
    kMinFreq,
    kMaxFreq,
    kMaxNCoefs,
    kFFT,
    kMaxFFTSize
  };
public:

  FLUID_DECLARE_PARAMS(
    LongParam("numCoeffs", "Number of Cepstral Coefficients", 13, Min(2),
              UpperLimit<kNBands, kMaxNCoefs>()),
    LongParam("numBands", "Number of Bands", 40, Min(2),
              FrameSizeUpperLimit<kFFT>(), LowerLimit<kNCoefs>()),
    FloatParam("minFreq", "Low Frequency Bound", 20, Min(0)),
    FloatParam("maxFreq", "High Frequency Bound", 20000, Min(0)),
    LongParam<Fixed<true>>("maxNumCoeffs", "Maximum Number of Coefficients", 40,
                           MaxFrameSizeUpperLimit<kMaxFFTSize>(), Min(2)),
    FFTParam<kMaxFFTSize>("fftSettings", "FFT Settings", 1024, -1, -1),
    LongParam<Fixed<true>>("maxFFTSize", "Maxiumm FFT Size", 16384)
  );

<<<<<<< HEAD
  MFCCClient(ParamSetViewType &p)
      : mParams{p}, mSTFTBufferedProcess(get<kMaxFFTSize>(), 1, 0) {
=======
{
  using HostVector = FluidTensorView<T, 1>;

public:
  MFCCClient(ParamSetViewType& p)
      : FluidBaseClient{p}, mSTFTBufferedProcess(get<kMaxFFTSize>(), 1, 0)
  {
>>>>>>> c03ae1a9
    mBands = FluidTensor<double, 1>(get<kNBands>());
    mCoefficients = FluidTensor<double, 1>(get<kNCoefs>());
    audioChannelsIn(1);
    controlChannelsOut(get<kMaxNCoefs>());
  }

<<<<<<< HEAD
  template <typename T>
  void process(std::vector<HostVector<T>> &input, std::vector<HostVector<T>> &output, FluidContext& c,
               bool reset = false) {
    using std::size_t;

    if (!input[0].data() || !output[0].data())
      return;
=======
  void process(std::vector<HostVector>& input, std::vector<HostVector>& output,
               FluidContext& c)
  {
    if (!input[0].data() || !output[0].data()) return;
>>>>>>> c03ae1a9
    assert(FluidBaseClient::controlChannelsOut() && "No control channels");
    assert(output.size() >= asUnsigned(FluidBaseClient::controlChannelsOut()) &&
           "Too few output channels");

    if (mTracker.changed(get<kFFT>().frameSize(), get<kNCoefs>(),
                         get<kNBands>(), get<kMinFreq>(), get<kMaxFreq>(), sampleRate()))
    {
      mMagnitude.resize(get<kFFT>().frameSize());
      mBands.resize(get<kNBands>());
      mCoefficients.resize(get<kNCoefs>());
      mMelBands.init(get<kMinFreq>(), get<kMaxFreq>(), get<kNBands>(),
                                    get<kFFT>().frameSize(), sampleRate(), true, false,
                                    get<kFFT>().winSize(), false);
      mDCT.init(get<kNBands>(), get<kNCoefs>());
    }

    mSTFTBufferedProcess.processInput(
        mParams, input, c,  [&](ComplexMatrixView in) {
          algorithm::STFT::magnitude(in.row(0), mMagnitude);
          mMelBands.processFrame(mMagnitude, mBands);
          mDCT.processFrame(mBands, mCoefficients);
        });
    for (index i = 0; i < get<kNCoefs>(); ++i) output[asUnsigned(i)](0) = static_cast<T>(mCoefficients(i));
  }

  index latency() { return get<kFFT>().winSize(); }

  void reset(){ mSTFTBufferedProcess.reset(); }

  index controlRate() { return get<kFFT>().hopSize(); }

private:
<<<<<<< HEAD
  ParameterTrackChanges<size_t, size_t, size_t, double, double> mTracker;
  STFTBufferedProcess<ParamSetViewType, kFFT, false> mSTFTBufferedProcess;
  MelBands mMelBands;
  DCT mDCT;
=======
  ParameterTrackChanges<index, index, index, double, double, double> mTracker;
  STFTBufferedProcess<ParamSetViewType, T, kFFT, false> mSTFTBufferedProcess;

  algorithm::MelBands mMelBands;
  algorithm::DCT      mDCT;

>>>>>>> c03ae1a9
  FluidTensor<double, 1> mMagnitude;
  FluidTensor<double, 1> mBands;
  FluidTensor<double, 1> mCoefficients;
};

using RTMFCCClient = ClientWrapper<MFCCClient>;

auto constexpr NRTMFCCParams =
<<<<<<< HEAD
    makeNRTParams<RTMFCCClient>({InputBufferParam("source", "Source Buffer")},
                              {BufferParam("features", "Output Buffer")});

using NRTMFCCClient = NRTControlAdaptor<RTMFCCClient, decltype(NRTMFCCParams),
                                        NRTMFCCParams, 1, 1>;

using NRTThreadedMFCCClient = NRTThreadingAdaptor<NRTMFCCClient>;
=======
    makeNRTParams<MFCCClient>(InputBufferParam("source", "Source Buffer"),
                              BufferParam("features", "Output Buffer"));
template <typename T>
using NRTMFCCClient = NRTControlAdaptor<MFCCClient<T>, decltype(NRTMFCCParams),
                                        NRTMFCCParams, 1, 1>;

template <typename T>
using NRTThreadedMFCCClient = NRTThreadingAdaptor<NRTMFCCClient<T>>;
>>>>>>> c03ae1a9

} // namespace client
} // namespace fluid<|MERGE_RESOLUTION|>--- conflicted
+++ resolved
@@ -36,98 +36,76 @@
     kFFT,
     kMaxFFTSize
   };
-public:
-
-  FLUID_DECLARE_PARAMS(
-    LongParam("numCoeffs", "Number of Cepstral Coefficients", 13, Min(2),
-              UpperLimit<kNBands, kMaxNCoefs>()),
-    LongParam("numBands", "Number of Bands", 40, Min(2),
-              FrameSizeUpperLimit<kFFT>(), LowerLimit<kNCoefs>()),
-    FloatParam("minFreq", "Low Frequency Bound", 20, Min(0)),
-    FloatParam("maxFreq", "High Frequency Bound", 20000, Min(0)),
-    LongParam<Fixed<true>>("maxNumCoeffs", "Maximum Number of Coefficients", 40,
-                           MaxFrameSizeUpperLimit<kMaxFFTSize>(), Min(2)),
-    FFTParam<kMaxFFTSize>("fftSettings", "FFT Settings", 1024, -1, -1),
-    LongParam<Fixed<true>>("maxFFTSize", "Maxiumm FFT Size", 16384)
-  );
-
-<<<<<<< HEAD
-  MFCCClient(ParamSetViewType &p)
-      : mParams{p}, mSTFTBufferedProcess(get<kMaxFFTSize>(), 1, 0) {
-=======
-{
-  using HostVector = FluidTensorView<T, 1>;
 
 public:
+  FLUID_DECLARE_PARAMS(
+      LongParam("numCoeffs", "Number of Cepstral Coefficients", 13, Min(2),
+                UpperLimit<kNBands, kMaxNCoefs>()),
+      LongParam("numBands", "Number of Bands", 40, Min(2),
+                FrameSizeUpperLimit<kFFT>(), LowerLimit<kNCoefs>()),
+      FloatParam("minFreq", "Low Frequency Bound", 20, Min(0)),
+      FloatParam("maxFreq", "High Frequency Bound", 20000, Min(0)),
+      LongParam<Fixed<true>>("maxNumCoeffs", "Maximum Number of Coefficients",
+                             40, MaxFrameSizeUpperLimit<kMaxFFTSize>(), Min(2)),
+      FFTParam<kMaxFFTSize>("fftSettings", "FFT Settings", 1024, -1, -1),
+      LongParam<Fixed<true>>("maxFFTSize", "Maxiumm FFT Size", 16384));
+
   MFCCClient(ParamSetViewType& p)
-      : FluidBaseClient{p}, mSTFTBufferedProcess(get<kMaxFFTSize>(), 1, 0)
+      : mParams{p}, mSTFTBufferedProcess(get<kMaxFFTSize>(), 1, 0)
   {
->>>>>>> c03ae1a9
     mBands = FluidTensor<double, 1>(get<kNBands>());
     mCoefficients = FluidTensor<double, 1>(get<kNCoefs>());
     audioChannelsIn(1);
     controlChannelsOut(get<kMaxNCoefs>());
   }
 
-<<<<<<< HEAD
   template <typename T>
-  void process(std::vector<HostVector<T>> &input, std::vector<HostVector<T>> &output, FluidContext& c,
-               bool reset = false) {
+  void process(std::vector<HostVector<T>>& input,
+               std::vector<HostVector<T>>& output, FluidContext& c)
+  {
     using std::size_t;
 
-    if (!input[0].data() || !output[0].data())
-      return;
-=======
-  void process(std::vector<HostVector>& input, std::vector<HostVector>& output,
-               FluidContext& c)
-  {
     if (!input[0].data() || !output[0].data()) return;
->>>>>>> c03ae1a9
-    assert(FluidBaseClient::controlChannelsOut() && "No control channels");
-    assert(output.size() >= asUnsigned(FluidBaseClient::controlChannelsOut()) &&
+    assert(controlChannelsOut() && "No control channels");
+    assert(output.size() >= asUnsigned(controlChannelsOut()) &&
            "Too few output channels");
 
     if (mTracker.changed(get<kFFT>().frameSize(), get<kNCoefs>(),
-                         get<kNBands>(), get<kMinFreq>(), get<kMaxFreq>(), sampleRate()))
+                         get<kNBands>(), get<kMinFreq>(), get<kMaxFreq>(),
+                         sampleRate()))
     {
       mMagnitude.resize(get<kFFT>().frameSize());
       mBands.resize(get<kNBands>());
       mCoefficients.resize(get<kNCoefs>());
       mMelBands.init(get<kMinFreq>(), get<kMaxFreq>(), get<kNBands>(),
-                                    get<kFFT>().frameSize(), sampleRate(), true, false,
-                                    get<kFFT>().winSize(), false);
+                     get<kFFT>().frameSize(), sampleRate(), true, false,
+                     get<kFFT>().winSize(), false);
       mDCT.init(get<kNBands>(), get<kNCoefs>());
     }
 
     mSTFTBufferedProcess.processInput(
-        mParams, input, c,  [&](ComplexMatrixView in) {
+        mParams, input, c, [&](ComplexMatrixView in) {
           algorithm::STFT::magnitude(in.row(0), mMagnitude);
           mMelBands.processFrame(mMagnitude, mBands);
           mDCT.processFrame(mBands, mCoefficients);
         });
-    for (index i = 0; i < get<kNCoefs>(); ++i) output[asUnsigned(i)](0) = static_cast<T>(mCoefficients(i));
+    for (index i = 0; i < get<kNCoefs>(); ++i)
+      output[asUnsigned(i)](0) = static_cast<T>(mCoefficients(i));
   }
 
   index latency() { return get<kFFT>().winSize(); }
 
-  void reset(){ mSTFTBufferedProcess.reset(); }
+  void reset() { mSTFTBufferedProcess.reset(); }
 
   index controlRate() { return get<kFFT>().hopSize(); }
 
 private:
-<<<<<<< HEAD
-  ParameterTrackChanges<size_t, size_t, size_t, double, double> mTracker;
+  ParameterTrackChanges<index, index, index, double, double, double> mTracker;
   STFTBufferedProcess<ParamSetViewType, kFFT, false> mSTFTBufferedProcess;
-  MelBands mMelBands;
-  DCT mDCT;
-=======
-  ParameterTrackChanges<index, index, index, double, double, double> mTracker;
-  STFTBufferedProcess<ParamSetViewType, T, kFFT, false> mSTFTBufferedProcess;
 
   algorithm::MelBands mMelBands;
   algorithm::DCT      mDCT;
 
->>>>>>> c03ae1a9
   FluidTensor<double, 1> mMagnitude;
   FluidTensor<double, 1> mBands;
   FluidTensor<double, 1> mCoefficients;
@@ -136,24 +114,13 @@
 using RTMFCCClient = ClientWrapper<MFCCClient>;
 
 auto constexpr NRTMFCCParams =
-<<<<<<< HEAD
     makeNRTParams<RTMFCCClient>({InputBufferParam("source", "Source Buffer")},
-                              {BufferParam("features", "Output Buffer")});
+                                {BufferParam("features", "Output Buffer")});
 
-using NRTMFCCClient = NRTControlAdaptor<RTMFCCClient, decltype(NRTMFCCParams),
-                                        NRTMFCCParams, 1, 1>;
+using NRTMFCCClient =
+    NRTControlAdaptor<MFCCClient, decltype(NRTMFCCParams), NRTMFCCParams, 1, 1>;
 
 using NRTThreadedMFCCClient = NRTThreadingAdaptor<NRTMFCCClient>;
-=======
-    makeNRTParams<MFCCClient>(InputBufferParam("source", "Source Buffer"),
-                              BufferParam("features", "Output Buffer"));
-template <typename T>
-using NRTMFCCClient = NRTControlAdaptor<MFCCClient<T>, decltype(NRTMFCCParams),
-                                        NRTMFCCParams, 1, 1>;
-
-template <typename T>
-using NRTThreadedMFCCClient = NRTThreadingAdaptor<NRTMFCCClient<T>>;
->>>>>>> c03ae1a9
 
 } // namespace client
 } // namespace fluid