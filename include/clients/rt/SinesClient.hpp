/*
Part of the Fluid Corpus Manipulation Project (http://www.flucoma.org/)
Copyright 2017-2019 University of Huddersfield.
Licensed under the BSD-3 License.
See license.md file in the project root for full license information.
This project has received funding from the European Research Council (ERC)
under the European Union’s Horizon 2020 research and innovation programme
(grant agreement No 725899).
*/
#pragma once

#include "../common/AudioClient.hpp"
#include "../common/BufferedProcess.hpp"
#include "../common/FluidBaseClient.hpp"
#include "../common/FluidNRTClientWrapper.hpp"
#include "../common/ParameterConstraints.hpp"
#include "../common/ParameterSet.hpp"
#include "../common/ParameterTrackChanges.hpp"
#include "../common/ParameterTypes.hpp"
#include "../../algorithms/public/SineExtraction.hpp"
#include <tuple>

namespace fluid {
namespace client {

class SinesClient : public FluidBaseClient, public AudioIn, public AudioOut
{
  enum SinesParamIndex {
    kBandwidth,
  kDetectionThreshold,
  kBirthLowThreshold,
  kBirthHighThreshold,
    kMinTrackLen,
  kTrackingMethod,
  kTrackMagRange,
  kTrackFreqRange,
  kTrackProb,
    kFFT,
    kMaxFFTSize
  };
public:

  FLUID_DECLARE_PARAMS(
    LongParam("bandwidth", "Bandwidth", 76, Min(1),
              FrameSizeUpperLimit<kFFT>()),
    FloatParam("detectionThreshold", "Peak Detection Threshold", -96, Min(-144),
               Max(0)),
    FloatParam("birthLowThreshold", "Track Birth Low Frequency Threshold", -24,
               Min(-144), Max(0)),
    FloatParam("birthHighThreshold", "Track Birth High Frequency Threshold",
               -60, Min(-144), Max(0)),
    LongParam("minTrackLen", "Minimum Track Length", 15, Min(1)),
    EnumParam("trackingMethod", "Tracking Method", 0, "Greedy", "Hungarian"),
    FloatParam("trackMagRange", "Tracking Magnitude Range (dB)", 15., Min(1.),
               Max(200.)),
    FloatParam("trackFreqRange", "Tracking Frequency Range (Hz)", 50., Min(1.),
               Max(10000.)),
    FloatParam("trackProb", "Tracking Matching Probability", 0.5, Min(0.0),
               Max(1.0)),
    FFTParam<kMaxFFTSize>("fftSettings", "FFT Settings", 1024, -1, -1,
                          FrameSizeLowerLimit<kBandwidth>()),
    LongParam<Fixed<true>>("maxFFTSize", "Maxiumm FFT Size", 16384, Min(4),
                           PowerOfTwo{})
  );

  SinesClient(ParamSetViewType& p)
  : mParams(p), mSTFTBufferedProcess{get<kMaxFFTSize>(),1,2}, mSinesExtractor{get<kMaxFFTSize>()}
  {
    audioChannelsIn(1);
    audioChannelsOut(2);
  }

  template <typename T>
  void process(std::vector<HostVector<T>> &input, std::vector<HostVector<T>> &output, FluidContext& c)
  {
    if (!input[0].data()) return;
    if (!output[0].data() && !output[1].data()) return;
    if (!mSinesExtractor.initialized() ||
        mTrackValues.changed(get<kFFT>().winSize(), get<kFFT>().fftSize(),
                             sampleRate()))
    {
      mSinesExtractor.init(get<kFFT>().winSize(), get<kFFT>().fftSize(),
                           get<kMaxFFTSize>());
    }

    mSTFTBufferedProcess.process(
        mParams, input, output, c,
        [this](ComplexMatrixView in, ComplexMatrixView out) {
<<<<<<< HEAD
          mSinesExtractor.processFrame(in.row(0), out.transpose(),
                                       sampleRate());
    });
=======
          mSinesExtractor.processFrame(
              in.row(0), out.transpose(), sampleRate(),
              get<kDetectionThreshold>(), get<kMinTrackLen>(),
              get<kBirthLowThreshold>(), get<kBirthHighThreshold>(),
              get<kTrackingMethod>(), get<kTrackMagRange>(),
              get<kTrackFreqRange>(), get<kTrackProb>(), get<kBandwidth>());
        });
>>>>>>> 81ec4ef3
  }

  index latency()
  {
    return get<kFFT>().winSize() +
           (get<kFFT>().hopSize() * get<kMinTrackLen>());
  }
  void reset()
  {
    mSTFTBufferedProcess.reset();
    mSinesExtractor.init(get<kFFT>().winSize(), get<kFFT>().fftSize(),
                         get<kMaxFFTSize>());
  }

private:
<<<<<<< HEAD
  STFTBufferedProcess<ParamSetViewType, kFFT> mSTFTBufferedProcess;
  algorithm::SineExtraction mSinesExtractor;
  ParameterTrackChanges<index, index, index, double> mTrackValues;

  index mWinSize{0};
  index mHopSize{0};
  index mFFTSize{0};
  index mBandwidth{0};
  index mMinTrackLen{0};
};

using RTSinesClient = ClientWrapper<SinesClient>;

auto constexpr NRTSineParams = makeNRTParams<RTSinesClient>({InputBufferParam("source", "Source Buffer")}, {BufferParam("sines","Sines Buffer"), BufferParam("residual", "Residual Buffer")});
=======
  STFTBufferedProcess<ParamSetViewType, T, kFFT> mSTFTBufferedProcess;
  algorithm::SineExtraction                      mSinesExtractor;
  ParameterTrackChanges<index, index, double>    mTrackValues;
};

auto constexpr NRTSineParams =
    makeNRTParams<SinesClient>(InputBufferParam("source", "Source Buffer"),
                               BufferParam("sines", "Sines Buffer"),
                               BufferParam("residual", "Residual Buffer"));
>>>>>>> 81ec4ef3

using NRTSinesClient = NRTStreamAdaptor<SinesClient, decltype(NRTSineParams), NRTSineParams, 1, 2>;

using NRTThreadedSinesClient = NRTThreadingAdaptor<NRTSinesClient>;

} // namespace client
} // namespace fluid<|MERGE_RESOLUTION|>--- conflicted
+++ resolved
@@ -27,51 +27,51 @@
 {
   enum SinesParamIndex {
     kBandwidth,
-  kDetectionThreshold,
-  kBirthLowThreshold,
-  kBirthHighThreshold,
+    kDetectionThreshold,
+    kBirthLowThreshold,
+    kBirthHighThreshold,
     kMinTrackLen,
-  kTrackingMethod,
-  kTrackMagRange,
-  kTrackFreqRange,
-  kTrackProb,
+    kTrackingMethod,
+    kTrackMagRange,
+    kTrackFreqRange,
+    kTrackProb,
     kFFT,
     kMaxFFTSize
   };
+
 public:
-
   FLUID_DECLARE_PARAMS(
-    LongParam("bandwidth", "Bandwidth", 76, Min(1),
-              FrameSizeUpperLimit<kFFT>()),
-    FloatParam("detectionThreshold", "Peak Detection Threshold", -96, Min(-144),
-               Max(0)),
-    FloatParam("birthLowThreshold", "Track Birth Low Frequency Threshold", -24,
-               Min(-144), Max(0)),
-    FloatParam("birthHighThreshold", "Track Birth High Frequency Threshold",
-               -60, Min(-144), Max(0)),
-    LongParam("minTrackLen", "Minimum Track Length", 15, Min(1)),
-    EnumParam("trackingMethod", "Tracking Method", 0, "Greedy", "Hungarian"),
-    FloatParam("trackMagRange", "Tracking Magnitude Range (dB)", 15., Min(1.),
-               Max(200.)),
-    FloatParam("trackFreqRange", "Tracking Frequency Range (Hz)", 50., Min(1.),
-               Max(10000.)),
-    FloatParam("trackProb", "Tracking Matching Probability", 0.5, Min(0.0),
-               Max(1.0)),
-    FFTParam<kMaxFFTSize>("fftSettings", "FFT Settings", 1024, -1, -1,
-                          FrameSizeLowerLimit<kBandwidth>()),
-    LongParam<Fixed<true>>("maxFFTSize", "Maxiumm FFT Size", 16384, Min(4),
-                           PowerOfTwo{})
-  );
+      LongParam("bandwidth", "Bandwidth", 76, Min(1),
+                FrameSizeUpperLimit<kFFT>()),
+      FloatParam("detectionThreshold", "Peak Detection Threshold", -96,
+                 Min(-144), Max(0)),
+      FloatParam("birthLowThreshold", "Track Birth Low Frequency Threshold",
+                 -24, Min(-144), Max(0)),
+      FloatParam("birthHighThreshold", "Track Birth High Frequency Threshold",
+                 -60, Min(-144), Max(0)),
+      LongParam("minTrackLen", "Minimum Track Length", 15, Min(1)),
+      EnumParam("trackingMethod", "Tracking Method", 0, "Greedy", "Hungarian"),
+      FloatParam("trackMagRange", "Tracking Magnitude Range (dB)", 15., Min(1.),
+                 Max(200.)),
+      FloatParam("trackFreqRange", "Tracking Frequency Range (Hz)", 50.,
+                 Min(1.), Max(10000.)),
+      FloatParam("trackProb", "Tracking Matching Probability", 0.5, Min(0.0),
+                 Max(1.0)),
+      FFTParam<kMaxFFTSize>("fftSettings", "FFT Settings", 1024, -1, -1,
+                            FrameSizeLowerLimit<kBandwidth>()),
+      LongParam<Fixed<true>>("maxFFTSize", "Maxiumm FFT Size", 16384, Min(4),
+                             PowerOfTwo{}));
 
   SinesClient(ParamSetViewType& p)
-  : mParams(p), mSTFTBufferedProcess{get<kMaxFFTSize>(),1,2}, mSinesExtractor{get<kMaxFFTSize>()}
+      : mParams(p), mSTFTBufferedProcess{get<kMaxFFTSize>(), 1, 2}
   {
     audioChannelsIn(1);
     audioChannelsOut(2);
   }
 
   template <typename T>
-  void process(std::vector<HostVector<T>> &input, std::vector<HostVector<T>> &output, FluidContext& c)
+  void process(std::vector<HostVector<T>>& input,
+               std::vector<HostVector<T>>& output, FluidContext& c)
   {
     if (!input[0].data()) return;
     if (!output[0].data() && !output[1].data()) return;
@@ -86,11 +86,6 @@
     mSTFTBufferedProcess.process(
         mParams, input, output, c,
         [this](ComplexMatrixView in, ComplexMatrixView out) {
-<<<<<<< HEAD
-          mSinesExtractor.processFrame(in.row(0), out.transpose(),
-                                       sampleRate());
-    });
-=======
           mSinesExtractor.processFrame(
               in.row(0), out.transpose(), sampleRate(),
               get<kDetectionThreshold>(), get<kMinTrackLen>(),
@@ -98,7 +93,6 @@
               get<kTrackingMethod>(), get<kTrackMagRange>(),
               get<kTrackFreqRange>(), get<kTrackProb>(), get<kBandwidth>());
         });
->>>>>>> 81ec4ef3
   }
 
   index latency()
@@ -114,34 +108,20 @@
   }
 
 private:
-<<<<<<< HEAD
   STFTBufferedProcess<ParamSetViewType, kFFT> mSTFTBufferedProcess;
   algorithm::SineExtraction mSinesExtractor;
-  ParameterTrackChanges<index, index, index, double> mTrackValues;
-
-  index mWinSize{0};
-  index mHopSize{0};
-  index mFFTSize{0};
-  index mBandwidth{0};
-  index mMinTrackLen{0};
+  ParameterTrackChanges<index, index, double> mTrackValues;
 };
 
 using RTSinesClient = ClientWrapper<SinesClient>;
-
-auto constexpr NRTSineParams = makeNRTParams<RTSinesClient>({InputBufferParam("source", "Source Buffer")}, {BufferParam("sines","Sines Buffer"), BufferParam("residual", "Residual Buffer")});
-=======
-  STFTBufferedProcess<ParamSetViewType, T, kFFT> mSTFTBufferedProcess;
-  algorithm::SineExtraction                      mSinesExtractor;
-  ParameterTrackChanges<index, index, double>    mTrackValues;
-};
 
 auto constexpr NRTSineParams =
     makeNRTParams<SinesClient>(InputBufferParam("source", "Source Buffer"),
                                BufferParam("sines", "Sines Buffer"),
                                BufferParam("residual", "Residual Buffer"));
->>>>>>> 81ec4ef3
 
-using NRTSinesClient = NRTStreamAdaptor<SinesClient, decltype(NRTSineParams), NRTSineParams, 1, 2>;
+using NRTSinesClient =
+    NRTStreamAdaptor<SinesClient, decltype(NRTSineParams), NRTSineParams, 1, 2>;
 
 using NRTThreadedSinesClient = NRTThreadingAdaptor<NRTSinesClient>;
 
