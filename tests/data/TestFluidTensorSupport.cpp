#define CATCH_CONFIG_MAIN 
#include <catch2/catch.hpp> 
// #include <catch2/catch_test_macros.hpp>
// #include <catch2/matchers/catch_matchers_templated.hpp>
#include <data/FluidIndex.hpp>
#include <data/FluidTensor_Support.hpp> 
#include <data/FluidMeta.hpp> 
#include <CatchUtils.hpp> 

#include <data/FluidTensor.hpp> 

#include <array>
#include <algorithm> 

using fluid::Slice;
using fluid::FluidTensorSlice; 
using fluid::impl::SliceIterator; 
using fluid::EqualsRange; 

TEST_CASE("FluidTensorSlice can be  default constructed, copied, moved","[FluidTensorSupport]")
{
    auto x = FluidTensorSlice<1>(); 

    CHECK(x.start == 0); 
    CHECK(x.size == 0); 
    CHECK(x.transposed == false); 
    REQUIRE_THAT(x.extents,EqualsRange(std::array<fluid::index,1>{0})); 
    REQUIRE_THAT(x.strides,EqualsRange(std::array<fluid::index,1>{0})); 

    auto y = x; //copy 

    CHECK(y.start == x.start); 
    CHECK(y.size == x.size); 
    CHECK(y.transposed == x.transposed); 
    REQUIRE_THAT(y.extents,EqualsRange(x.extents)); 
    REQUIRE_THAT(y.strides,EqualsRange(x.strides)); 

    auto z = std::move(y); //move 

    CHECK(z.start == x.start); 
    CHECK(z.size == x.size); 
    CHECK(z.transposed == x.transposed); 
    REQUIRE_THAT(z.extents,EqualsRange(x.extents)); 
    REQUIRE_THAT(z.strides,EqualsRange(x.strides)); 

    auto x2 = FluidTensorSlice<2>(); //2D

    CHECK(x2.start == 0); 
    CHECK(x2.size == 0); 
    REQUIRE_THAT(x2.extents,EqualsRange(std::array<fluid::index,2>{0,0})); 
    REQUIRE_THAT(x2.strides,EqualsRange(std::array<fluid::index,2>{0,0})); 
}

TEST_CASE("FluidTensorSlice can be constructed from dimension lists","[FluidTensorSupport]"){

    std::array<fluid::index,2> extents{8,13}; 

    FluidTensorSlice<2> x{0,extents}; 

    CHECK(x.start == 0); 
    CHECK(x.size ==  8 * 13); 
    REQUIRE_THAT(x.extents,EqualsRange(extents)); 
    REQUIRE_THAT(x.strides,EqualsRange(std::array<fluid::index,2>{extents[1], 1})); 

    FluidTensorSlice<2> y{8,13}; 

    CHECK(y.start == 0); 
    CHECK(y.size ==  x.size); 
    REQUIRE_THAT(x.extents,EqualsRange(extents)); 
    REQUIRE_THAT(x.strides,EqualsRange(std::array<fluid::index,2>{extents[1], 1})); 
}

TEST_CASE("FluidTensorSlice can construct sub-slices","[FluidTensorSupport]"){
    FluidTensorSlice<2> x{8,13}; 

    SECTION("Row"){ 
        FluidTensorSlice<2> y(x,0,Slice(0)); 
        CHECK(y.start == x.start); 
        CHECK(y.size == x.extents[1]); 
        REQUIRE_THAT(y.extents,EqualsRange(std::array<fluid::index,2>{1,13})); 
        REQUIRE_THAT(y.strides,EqualsRange(std::array<fluid::index,2>{13,1})); 
    }

    SECTION("Col"){ 
        FluidTensorSlice<2> y(x,Slice(0),0); 
        CHECK(y.start == x.start); 
        CHECK(y.size == x.extents[0]); 
        REQUIRE_THAT(y.extents,EqualsRange(std::array<fluid::index,2>{8,1})); 
        REQUIRE_THAT(y.strides,EqualsRange(std::array<fluid::index,2>{13,1})); 
    }

    SECTION("Rect"){ 
        FluidTensorSlice<2> y(x,Slice(1),Slice(1)); 
        CHECK(y.start == 1 + x.strides[0]); 
        CHECK(y.size == 7 * 12); 
        REQUIRE_THAT(y.extents,EqualsRange(std::array<fluid::index,2>{x.extents[0] - 1, x.extents[1] - 1})); 
        REQUIRE_THAT(y.strides,EqualsRange(std::array<fluid::index,2>{13,1})); 
    }
}

TEST_CASE("FluidTensorSlice operator() maps indices back to flat layout","[FluidTensorSuppport]"){
    std::array<int, 54> data; 
    std::iota(data.begin(),data.end(),0); 

    SECTION("1D"){
        FluidTensorSlice<1> x{54}; 
        for(const auto i:data)
            CHECK(data[x(i)] == data[i]); 
    }

    SECTION("2D"){
        FluidTensorSlice<2> x{18,3}; 

        for(int i = 0; i < 18; i++)
            for(int j; j < 3; j++)
               CHECK(data[x(i,j)] == data[(i * x.extents[1]) + j]);  
    }

    SECTION("3D"){
        FluidTensorSlice<3> x{2,9,3}; 
<<<<<<< HEAD

=======
>>>>>>> 5a87c909
        for(int i = 0; i < 2; i++)
            for(int j = 0; j < 9; j++)
                for(int k = 0; k < 3; k++ )
                    CHECK(data[x(i,j,k)] == data[(i * x.extents[2] * x.extents[1]) + (j * x.extents[2]) + (k)]);  
    }
}

TEST_CASE("FluidTensorSlice can be grown","[FluidTensorSupport]"){
        FluidTensorSlice<2> x{5,3}; 
        
        x.grow(0,5); 
        CHECK(x.size == 10 * 3); 
        REQUIRE_THAT(x.extents,EqualsRange(std::array<fluid::index,2>{10,3})); 
        REQUIRE_THAT(x.strides,EqualsRange(std::array<fluid::index,2>{3,1})); 
        
        x.grow(0,-5); 
        CHECK(x.size == 5 * 3); 
        REQUIRE_THAT(x.extents,EqualsRange(std::array<fluid::index,2>{5,3})); 
        REQUIRE_THAT(x.strides,EqualsRange(std::array<fluid::index,2>{3,1})); 
        
        x.grow(1,5); 
        CHECK(x.size == 5 * 8); 
        REQUIRE_THAT(x.extents,EqualsRange(std::array<fluid::index,2>{5,8})); 
        REQUIRE_THAT(x.strides,EqualsRange(std::array<fluid::index,2>{8,1})); 
}

TEST_CASE("FluidTensorSlice can produce a transposed copy","[FluidTensorSupport]"){
    FluidTensorSlice<2> x{5,3};         
    auto y = x.transpose(); 

    CHECK(y.transposed == true); 
    REQUIRE_THAT(y.extents,EqualsRange(std::array<fluid::index,2>{3,5})); 
    REQUIRE_THAT(y.strides,EqualsRange(std::array<fluid::index,2>{1,3})); 
}

TEST_CASE("SliceIterator does strided iteration","[FluidTensorSupport]"){
    FluidTensorSlice<2> s{5,3}; 
    std::array<int,15> data; 
    std::iota(data.begin(),data.end(),0); 
    

    using Iterator = fluid::impl::SliceIterator<int,2>; 

    auto i = Iterator(s,data.data()); 
    auto end = Iterator(s,data.data(),true); 
    
    SECTION("Deference"){
        CHECK(std::equal(i,end,data.begin())); 
    }
    
    SECTION("Prefix and postfix increment are same"){
        auto i2 = Iterator(s,data.data()); 
        for(; i != end; ++i, i2++)
            CHECK(*i == *i2); 
    }

    SECTION("Striding over non-contiguous data"){
        FluidTensorSlice<2> col(s,Slice(0),0); 
        std::array<int, 5>  colData{0,3,6,9,12}; 
        auto colIterator = Iterator(col,data.data()); 
        auto end = Iterator(col,data.data(), true); 
        REQUIRE(std::equal(colIterator,end,colData.begin())); 
    }
}



TEST_CASE("SliceIterator end() does sensible things","[FluidTensorSupport]"){
  
  std::array<int,10>  data{0,1,2,3,4,5,6,7,8,9}; 
  fluid::FluidTensorView<int,2> view{data.data(),0,1,10};
  auto size = GENERATE(0,1,2,3,4,5,6,7,8,9); 
  
  using Iterator = fluid::impl::SliceIterator<int,1>; 
  FluidTensorSlice<1> s(size);
  
  auto colIterator = Iterator(s,data.data()); 
  auto end = Iterator(s,data.data(), true); 
  size_t distance=std::distance(colIterator,end); 
  
  CHECK(size == distance);
  
  auto slice = view(Slice(0),Slice(0,size));
  distance=std::distance(slice.begin(),slice.end());
  CHECK(size == distance);
  
  
  
  
}<|MERGE_RESOLUTION|>--- conflicted
+++ resolved
@@ -118,10 +118,6 @@
 
     SECTION("3D"){
         FluidTensorSlice<3> x{2,9,3}; 
-<<<<<<< HEAD
-
-=======
->>>>>>> 5a87c909
         for(int i = 0; i < 2; i++)
             for(int j = 0; j < 9; j++)
                 for(int k = 0; k < 3; k++ )
