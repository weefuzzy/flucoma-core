--- conflicted
+++ resolved
@@ -256,16 +256,12 @@
 
     bool OAudioFile::putChunk(const char* tag, uint32_t size)
     {
-<<<<<<< HEAD
-		return writeInternal(tag, 4) && putU32(size, getHeaderEndianness());
-=======
         bool success = true;
-        
+
         success &= writeInternal(tag, 4);
         success &= putU32(size, getHeaderEndianness());
-        
+
         return success;
->>>>>>> 8c8e8b9c
     }
 
     bool OAudioFile::putTag(const char* tag)
@@ -399,7 +395,7 @@
     const char* OAudioFile::getCompressionTag()
     {
         // FIX - doesn't deal with little endian... (return type)? "sowt"
-        
+
         switch (getPCMFormat())
         {
             case kAudioFileInt8:
@@ -417,7 +413,7 @@
     const char* OAudioFile::getCompressionString()
     {
         // FIX - doesn't deal with little endian... (return type)? "little endian"
-        
+
         switch (getPCMFormat())
         {
             case kAudioFileInt8:
@@ -567,23 +563,23 @@
     uint32_t OAudioFile::inputToU32(double input, int32_t bitDepth)
     {
         // FIX - issues of value (note 1 might be clipped by one value - what to do?)
-        
+
         const uint32_t maxVal = 1 << (bitDepth - 1);
-        
+
         input = round(input * static_cast<double>(maxVal));
-        
+
         std::min(std::max(input, static_cast<double>(-maxVal)), static_cast<double>(maxVal - 1));
 
         return static_cast<uint32_t>(input);
     }
-    
+
     uint8_t OAudioFile::inputToU8(double input)
     {
         // Convert then clip before casting
-        
+
         input = round((input * 128.0) + 128.0);
         input = std::min(std::max(input, 0.0), 255.0);
-        
+
         return static_cast<uint8_t>(input);
     }
 
@@ -597,9 +593,9 @@
         ByteCount offset = (channel < 0) ? 0 : channel * byteDepth;
         ByteCount byteStep = (channel < 0) ? 0 : getFrameByteCount() - (byteDepth + offset);
         FrameCount endFrame = getPosition() + numFrames;
-        
+
         // FIX - the slowest thing is seeking in the file, so that seems like a bad plan - it might be better to read in chunks overwrite locally and then write back the chunk
-        
+
         // Write zeros to channels if necessary (multichannel files written one channel at a time)
 
         if (channel >= 0 && getChannels() > 1)
