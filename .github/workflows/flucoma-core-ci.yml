name: Flucoma Core CI 

on:
  workflow_dispatch:
  push:
    branches: [ main, dev ]
  pull_request:
    branches: [ main, dev ]

env:  
  BUILD_TYPE: Release

jobs: 
  build:
    runs-on: ${{ matrix.os }}
    strategy:
      matrix:
        os: [ubuntu-18.04, windows-2019, macOS-latest]
      fail-fast: false 
      
    steps:  
    - uses: actions/checkout@v2
    
    # - name: Cache Build Folder 
    #   uses: actions/cache@v2
    #   with: 
    #     path: ${{github.workspace}}/build
    #     key: ${{ runner.os }}-buildcache

    - name: Configure CMake
      run: cmake -B ${{github.workspace}}/build -DFLUCOMA_TESTS=On -DCMAKE_BUILD_TYPE=${{env.BUILD_TYPE}}

    - name: Build
      run: cmake --build ${{github.workspace}}/build --config ${{env.BUILD_TYPE}}

    - name: Test
      working-directory: ${{github.workspace}}/build
<<<<<<< HEAD
=======

>>>>>>> 5a87c909
      run: ctest -C ${{env.BUILD_TYPE}} --output-on-failure
      <|MERGE_RESOLUTION|>--- conflicted
+++ resolved
@@ -35,9 +35,6 @@
 
     - name: Test
       working-directory: ${{github.workspace}}/build
-<<<<<<< HEAD
-=======
 
->>>>>>> 5a87c909
       run: ctest -C ${{env.BUILD_TYPE}} --output-on-failure
       